--- conflicted
+++ resolved
@@ -530,11 +530,8 @@
             "___syscall200" => func!(crate::syscalls::___syscall200),
             "___syscall201" => func!(crate::syscalls::___syscall201),
             "___syscall202" => func!(crate::syscalls::___syscall202),
-<<<<<<< HEAD
+            "___syscall205" => func!(crate::syscalls::___syscall205),
             "___syscall207" => func!(crate::syscalls::___syscall207),
-=======
-            "___syscall205" => func!(crate::syscalls::___syscall205),
->>>>>>> 0e632cab
             "___syscall212" => func!(crate::syscalls::___syscall212),
             "___syscall219" => func!(crate::syscalls::___syscall219),
             "___syscall220" => func!(crate::syscalls::___syscall220),
