// This file contains code from external sources.
// Attributions: https://github.com/wasmerio/wasmer/blob/master/ATTRIBUTIONS.md

<<<<<<< HEAD
//! An `Instance` contains all the runtime state used by execution of
//! a WebAssembly module (except its callstack and register state). An
//! `InstanceAllocator` is a wrapper around `Instance` that manages
//! how it is allocated and deallocated. An `InstanceHandle` is a
//! wrapper around an `InstanceAllocator`.

use crate::export::Export;
=======
//! An `Instance` contains all the runtime state used by execution of a
//! wasm module (except its callstack and register state). An
//! `InstanceHandle` is a reference-counting handle for an `Instance`.
use crate::export::VMExport;
>>>>>>> 6041c031
use crate::global::Global;
use crate::imports::Imports;
use crate::memory::{Memory, MemoryError};
use crate::table::Table;
use crate::trap::{catch_traps, init_traps, Trap, TrapCode};
use crate::vmcontext::{
    VMBuiltinFunctionsArray, VMCallerCheckedAnyfunc, VMContext, VMFunctionBody,
    VMFunctionEnvironment, VMFunctionImport, VMFunctionKind, VMGlobalDefinition, VMGlobalImport,
    VMMemoryDefinition, VMMemoryImport, VMSharedSignatureIndex, VMTableDefinition, VMTableImport,
    VMTrampoline,
};
use crate::{FunctionBodyPtr, ModuleInfo, VMOffsets};
use crate::{VMExportFunction, VMExportGlobal, VMExportMemory, VMExportTable};
use memoffset::offset_of;
use more_asserts::assert_lt;
use std::alloc::{self, Layout};
use std::any::Any;
use std::cell::{Cell, RefCell};
use std::collections::HashMap;
use std::convert::{TryFrom, TryInto};
use std::fmt;
use std::ptr::NonNull;
use std::sync::{atomic, Arc};
use std::{mem, ptr, slice};
use wasmer_types::entity::{packed_option::ReservedValue, BoxedSlice, EntityRef, PrimaryMap};
use wasmer_types::{
    DataIndex, DataInitializer, ElemIndex, ExportIndex, FunctionIndex, GlobalIndex, GlobalInit,
    LocalFunctionIndex, LocalGlobalIndex, LocalMemoryIndex, LocalTableIndex, MemoryIndex, Pages,
    SignatureIndex, TableIndex, TableInitializer,
};

<<<<<<< HEAD
=======
cfg_if::cfg_if! {
    if #[cfg(unix)] {
        pub type SignalHandler = dyn Fn(libc::c_int, *const libc::siginfo_t, *const libc::c_void) -> bool;

        impl InstanceHandle {
            /// Set a custom signal handler
            pub fn set_signal_handler<H>(&self, handler: H)
            where
                H: 'static + Fn(libc::c_int, *const libc::siginfo_t, *const libc::c_void) -> bool,
            {
                self.instance().signal_handler.set(Some(Box::new(handler)));
            }
        }
    } else if #[cfg(target_os = "windows")] {
        pub type SignalHandler = dyn Fn(winapi::um::winnt::PEXCEPTION_POINTERS) -> bool;

        impl InstanceHandle {
            /// Set a custom signal handler
            pub fn set_signal_handler<H>(&self, handler: H)
            where
                H: 'static + Fn(winapi::um::winnt::PEXCEPTION_POINTERS) -> bool,
            {
                self.instance().signal_handler.set(Some(Box::new(handler)));
            }
        }
    }
}

/// The function pointer to call with data and an [`Instance`] pointer to
/// finish initializing the host env.
pub type ImportInitializerFuncPtr =
    fn(*mut std::ffi::c_void, *const std::ffi::c_void) -> Result<(), *mut std::ffi::c_void>;

/// This type holds thunks (delayed computations) for initializing the imported
/// function's environments with the [`Instance`].
pub(crate) type ImportInitializerThunks =
    Vec<(Option<ImportInitializerFuncPtr>, *mut std::ffi::c_void)>;

>>>>>>> 6041c031
/// A WebAssembly instance.
///
/// The type is dynamically-sized. Indeed, the `vmctx` field can
/// contain various data. That's why the type has a C representation
/// to ensure that the `vmctx` field is last. See the documentation of
/// the `vmctx` field to learn more.
#[repr(C)]
pub(crate) struct Instance {
    /// The `ModuleInfo` this `Instance` was instantiated from.
    module: Arc<ModuleInfo>,

    /// Offsets in the `vmctx` region.
    offsets: VMOffsets,

    /// WebAssembly linear memory data.
    memories: BoxedSlice<LocalMemoryIndex, Arc<dyn Memory>>,

    /// WebAssembly table data.
    tables: BoxedSlice<LocalTableIndex, Arc<dyn Table>>,

    /// WebAssembly global data.
    globals: BoxedSlice<LocalGlobalIndex, Arc<Global>>,

    /// Pointers to functions in executable memory.
    functions: BoxedSlice<LocalFunctionIndex, FunctionBodyPtr>,

    /// Pointers to function call trampolines in executable memory.
    function_call_trampolines: BoxedSlice<SignatureIndex, VMTrampoline>,

    /// Passive elements in this instantiation. As `elem.drop`s happen, these
    /// entries get removed. A missing entry is considered equivalent to an
    /// empty slice.
    passive_elements: RefCell<HashMap<ElemIndex, Box<[VMCallerCheckedAnyfunc]>>>,

    /// Passive data segments from our module. As `data.drop`s happen, entries
    /// get removed. A missing entry is considered equivalent to an empty slice.
    passive_data: RefCell<HashMap<DataIndex, Arc<[u8]>>>,

    /// Hosts can store arbitrary per-instance information here.
    host_state: Box<dyn Any>,

    /// Handler run when `SIGBUS`, `SIGFPE`, `SIGILL`, or `SIGSEGV` are caught by the instance thread.
    pub(crate) signal_handler: Cell<Option<Box<SignalHandler>>>,

<<<<<<< HEAD
    /// Additional context used by compiled WebAssembly code. This
    /// field is last, and represents a dynamically-sized array that
    /// extends beyond the nominal end of the struct (similar to a
    /// flexible array member).
=======
    /// Functions to initialize the host environments in the imports and pointers
    /// to the environments.
    /// These function pointers all come from `WasmerEnv::init_with_instance`.
    ///
    /// TODO:
    /// Be sure to test with serialize/deserialize and imported functions from other Wasm modules.
    import_initializers: ImportInitializerThunks,
    /// Additional context used by compiled wasm code. This field is last, and
    /// represents a dynamically-sized array that extends beyond the nominal
    /// end of the struct (similar to a flexible array member).
>>>>>>> 6041c031
    vmctx: VMContext,
}

impl fmt::Debug for Instance {
    fn fmt(&self, formatter: &mut fmt::Formatter) -> fmt::Result {
        formatter.debug_struct("Instance").finish()
    }
}

#[allow(clippy::cast_ptr_alignment)]
impl Instance {
    /// Helper function to access various locations offset from our `*mut
    /// VMContext` object.
    unsafe fn vmctx_plus_offset<T>(&self, offset: u32) -> *mut T {
        (self.vmctx_ptr() as *mut u8)
            .add(usize::try_from(offset).unwrap())
            .cast()
    }

    /// Return the indexed `VMSharedSignatureIndex`.
    fn signature_id(&self, index: SignatureIndex) -> VMSharedSignatureIndex {
        let index = usize::try_from(index.as_u32()).unwrap();
        unsafe { *self.signature_ids_ptr().add(index) }
    }

    fn module(&self) -> &Arc<ModuleInfo> {
        &self.module
    }

    fn module_ref(&self) -> &ModuleInfo {
        &*self.module
    }

    /// Return a pointer to the `VMSharedSignatureIndex`s.
    fn signature_ids_ptr(&self) -> *mut VMSharedSignatureIndex {
        unsafe { self.vmctx_plus_offset(self.offsets.vmctx_signature_ids_begin()) }
    }

    /// Return the indexed `VMFunctionImport`.
    fn imported_function(&self, index: FunctionIndex) -> &VMFunctionImport {
        let index = usize::try_from(index.as_u32()).unwrap();
        unsafe { &*self.imported_functions_ptr().add(index) }
    }

    /// Get the import initializer func at the given index if it exists.
    fn imported_function_env_initializer(
        &self,
        index: FunctionIndex,
    ) -> Option<ImportInitializerFuncPtr> {
        self.import_initializers[index.as_u32() as usize].0
    }

    /// Return a pointer to the `VMFunctionImport`s.
    fn imported_functions_ptr(&self) -> *mut VMFunctionImport {
        unsafe { self.vmctx_plus_offset(self.offsets.vmctx_imported_functions_begin()) }
    }

    /// Return the index `VMTableImport`.
    fn imported_table(&self, index: TableIndex) -> &VMTableImport {
        let index = usize::try_from(index.as_u32()).unwrap();
        unsafe { &*self.imported_tables_ptr().add(index) }
    }

    /// Return a pointer to the `VMTableImports`s.
    fn imported_tables_ptr(&self) -> *mut VMTableImport {
        unsafe { self.vmctx_plus_offset(self.offsets.vmctx_imported_tables_begin()) }
    }

    /// Return the indexed `VMMemoryImport`.
    fn imported_memory(&self, index: MemoryIndex) -> &VMMemoryImport {
        let index = usize::try_from(index.as_u32()).unwrap();
        unsafe { &*self.imported_memories_ptr().add(index) }
    }

    /// Return a pointer to the `VMMemoryImport`s.
    fn imported_memories_ptr(&self) -> *mut VMMemoryImport {
        unsafe { self.vmctx_plus_offset(self.offsets.vmctx_imported_memories_begin()) }
    }

    /// Return the indexed `VMGlobalImport`.
    fn imported_global(&self, index: GlobalIndex) -> &VMGlobalImport {
        let index = usize::try_from(index.as_u32()).unwrap();
        unsafe { &*self.imported_globals_ptr().add(index) }
    }

    /// Return a pointer to the `VMGlobalImport`s.
    fn imported_globals_ptr(&self) -> *mut VMGlobalImport {
        unsafe { self.vmctx_plus_offset(self.offsets.vmctx_imported_globals_begin()) }
    }

    /// Return the indexed `VMTableDefinition`.
    #[allow(dead_code)]
    fn table(&self, index: LocalTableIndex) -> VMTableDefinition {
        unsafe { *self.table_ptr(index).as_ref() }
    }

    #[allow(dead_code)]
    /// Updates the value for a defined table to `VMTableDefinition`.
    fn set_table(&self, index: LocalTableIndex, table: &VMTableDefinition) {
        unsafe {
            *self.table_ptr(index).as_ptr() = *table;
        }
    }

    /// Return the indexed `VMTableDefinition`.
    fn table_ptr(&self, index: LocalTableIndex) -> NonNull<VMTableDefinition> {
        let index = usize::try_from(index.as_u32()).unwrap();
        NonNull::new(unsafe { self.tables_ptr().add(index) }).unwrap()
    }

    /// Return a pointer to the `VMTableDefinition`s.
    fn tables_ptr(&self) -> *mut VMTableDefinition {
        unsafe { self.vmctx_plus_offset(self.offsets.vmctx_tables_begin()) }
    }

    /// Get a locally defined or imported memory.
    fn get_memory(&self, index: MemoryIndex) -> VMMemoryDefinition {
        if let Some(local_index) = self.module.local_memory_index(index) {
            self.memory(local_index)
        } else {
            let import = self.imported_memory(index);
            unsafe { *import.definition.as_ref() }
        }
    }

    /// Return the indexed `VMMemoryDefinition`.
    fn memory(&self, index: LocalMemoryIndex) -> VMMemoryDefinition {
        unsafe { *self.memory_ptr(index).as_ref() }
    }

    #[allow(dead_code)]
    /// Set the indexed memory to `VMMemoryDefinition`.
    fn set_memory(&self, index: LocalMemoryIndex, mem: &VMMemoryDefinition) {
        unsafe {
            *self.memory_ptr(index).as_ptr() = *mem;
        }
    }

    /// Return the indexed `VMMemoryDefinition`.
    fn memory_ptr(&self, index: LocalMemoryIndex) -> NonNull<VMMemoryDefinition> {
        let index = usize::try_from(index.as_u32()).unwrap();
        NonNull::new(unsafe { self.memories_ptr().add(index) }).unwrap()
    }

    /// Return a pointer to the `VMMemoryDefinition`s.
    fn memories_ptr(&self) -> *mut VMMemoryDefinition {
        unsafe { self.vmctx_plus_offset(self.offsets.vmctx_memories_begin()) }
    }

    /// Return the indexed `VMGlobalDefinition`.
    fn global(&self, index: LocalGlobalIndex) -> VMGlobalDefinition {
        unsafe { self.global_ptr(index).as_ref().clone() }
    }

    /// Set the indexed global to `VMGlobalDefinition`.
    #[allow(dead_code)]
    fn set_global(&self, index: LocalGlobalIndex, global: &VMGlobalDefinition) {
        unsafe {
            *self.global_ptr(index).as_ptr() = global.clone();
        }
    }

    /// Return the indexed `VMGlobalDefinition`.
    fn global_ptr(&self, index: LocalGlobalIndex) -> NonNull<VMGlobalDefinition> {
        let index = usize::try_from(index.as_u32()).unwrap();
        // TODO:
        NonNull::new(unsafe { *self.globals_ptr().add(index) }).unwrap()
    }

    /// Return a pointer to the `VMGlobalDefinition`s.
    fn globals_ptr(&self) -> *mut *mut VMGlobalDefinition {
        unsafe { self.vmctx_plus_offset(self.offsets.vmctx_globals_begin()) }
    }

    /// Return a pointer to the `VMBuiltinFunctionsArray`.
    fn builtin_functions_ptr(&self) -> *mut VMBuiltinFunctionsArray {
        unsafe { self.vmctx_plus_offset(self.offsets.vmctx_builtin_functions_begin()) }
    }

    /// Return a reference to the vmctx used by compiled wasm code.
    fn vmctx(&self) -> &VMContext {
        &self.vmctx
    }

    /// Return a raw pointer to the vmctx used by compiled wasm code.
    fn vmctx_ptr(&self) -> *mut VMContext {
        self.vmctx() as *const VMContext as *mut VMContext
    }

<<<<<<< HEAD
=======
    /// Lookup an export with the given name.
    pub fn lookup(&self, field: &str) -> Option<VMExport> {
        let export = self.module.exports.get(field)?;

        Some(self.lookup_by_declaration(&export))
    }

    /// Lookup an export with the given export declaration.
    // TODO: maybe EngineExport
    pub fn lookup_by_declaration(&self, export: &ExportIndex) -> VMExport {
        match export {
            ExportIndex::Function(index) => {
                let sig_index = &self.module.functions[*index];
                let (address, vmctx, _function_ptr) =
                    if let Some(def_index) = self.module.local_func_index(*index) {
                        (
                            self.functions[def_index].0 as *const _,
                            VMFunctionEnvironment {
                                vmctx: self.vmctx_ptr(),
                            },
                            None,
                        )
                    } else {
                        let import = self.imported_function(*index);
                        let initializer = self.imported_function_env_initializer(*index);
                        (import.body, import.environment, initializer)
                    };
                let call_trampoline = Some(self.function_call_trampolines[*sig_index]);
                let signature = self.module.signatures[*sig_index].clone();
                /*EngineExportFunction {
                function_ptr,
                function: */
                VMExportFunction {
                    address,
                    // Any function received is already static at this point as:
                    // 1. All locally defined functions in the Wasm have a static signature.
                    // 2. All the imported functions are already static (because
                    //    they point to the trampolines rather than the dynamic addresses).
                    kind: VMFunctionKind::Static,
                    signature,
                    vmctx,
                    call_trampoline,
                }
                //}
                .into()
            }
            ExportIndex::Table(index) => {
                let from = if let Some(def_index) = self.module.local_table_index(*index) {
                    self.tables[def_index].clone()
                } else {
                    let import = self.imported_table(*index);
                    import.from.clone()
                };
                VMExportTable { from }.into()
            }
            ExportIndex::Memory(index) => {
                let from = if let Some(def_index) = self.module.local_memory_index(*index) {
                    self.memories[def_index].clone()
                } else {
                    let import = self.imported_memory(*index);
                    import.from.clone()
                };
                VMExportMemory { from }.into()
            }
            ExportIndex::Global(index) => {
                let from = {
                    if let Some(def_index) = self.module.local_global_index(*index) {
                        self.globals[def_index].clone()
                    } else {
                        let import = self.imported_global(*index);
                        import.from.clone()
                    }
                };
                VMExportGlobal { from }.into()
            }
        }
    }

    /// Return an iterator over the exports of this instance.
    ///
    /// Specifically, it provides access to the key-value pairs, where the keys
    /// are export names, and the values are export declarations which can be
    /// resolved `lookup_by_declaration`.
    pub fn exports(&self) -> indexmap::map::Iter<String, ExportIndex> {
        self.module.exports.iter()
    }

>>>>>>> 6041c031
    /// Return a reference to the custom state attached to this instance.
    #[inline]
    pub fn host_state(&self) -> &dyn Any {
        &*self.host_state
    }

    /// Invoke the WebAssembly start function of the instance, if one is present.
    fn invoke_start_function(&self) -> Result<(), Trap> {
        let start_index = match self.module.start_function {
            Some(idx) => idx,
            None => return Ok(()),
        };

        let (callee_address, callee_vmctx) = match self.module.local_func_index(start_index) {
            Some(local_index) => {
                let body = self
                    .functions
                    .get(local_index)
                    .expect("function index is out of bounds")
                    .0;
                (
                    body as *const _,
                    VMFunctionEnvironment {
                        vmctx: self.vmctx_ptr(),
                    },
                )
            }
            None => {
                assert_lt!(start_index.index(), self.module.num_imported_functions);
                let import = self.imported_function(start_index);
                (import.body, import.environment)
            }
        };

        // Make the call.
        unsafe {
            catch_traps(callee_vmctx, || {
                mem::transmute::<*const VMFunctionBody, unsafe extern "C" fn(VMFunctionEnvironment)>(
                    callee_address,
                )(callee_vmctx)
            })
        }
    }

    /// Return the offset from the vmctx pointer to its containing `Instance`.
    #[inline]
    pub(crate) fn vmctx_offset() -> isize {
        offset_of!(Self, vmctx) as isize
    }

    /// Return the table index for the given `VMTableDefinition`.
    pub(crate) fn table_index(&self, table: &VMTableDefinition) -> LocalTableIndex {
        let begin: *const VMTableDefinition = self.tables_ptr() as *const _;
        let end: *const VMTableDefinition = table;
        // TODO: Use `offset_from` once it stablizes.
        let index = LocalTableIndex::new(
            (end as usize - begin as usize) / mem::size_of::<VMTableDefinition>(),
        );
        assert_lt!(index.index(), self.tables.len());
        index
    }

    /// Return the memory index for the given `VMMemoryDefinition`.
    pub(crate) fn memory_index(&self, memory: &VMMemoryDefinition) -> LocalMemoryIndex {
        let begin: *const VMMemoryDefinition = self.memories_ptr() as *const _;
        let end: *const VMMemoryDefinition = memory;
        // TODO: Use `offset_from` once it stablizes.
        let index = LocalMemoryIndex::new(
            (end as usize - begin as usize) / mem::size_of::<VMMemoryDefinition>(),
        );
        assert_lt!(index.index(), self.memories.len());
        index
    }

    /// Grow memory by the specified amount of pages.
    ///
    /// Returns `None` if memory can't be grown by the specified amount
    /// of pages.
    pub(crate) fn memory_grow<IntoPages>(
        &self,
        memory_index: LocalMemoryIndex,
        delta: IntoPages,
    ) -> Result<Pages, MemoryError>
    where
        IntoPages: Into<Pages>,
    {
        let mem = self
            .memories
            .get(memory_index)
            .unwrap_or_else(|| panic!("no memory for index {}", memory_index.index()));
        let result = mem.grow(delta.into());

        result
    }

    /// Grow imported memory by the specified amount of pages.
    ///
    /// Returns `None` if memory can't be grown by the specified amount
    /// of pages.
    ///
    /// # Safety
    /// This and `imported_memory_size` are currently unsafe because they
    /// dereference the memory import's pointers.
    pub(crate) unsafe fn imported_memory_grow<IntoPages>(
        &self,
        memory_index: MemoryIndex,
        delta: IntoPages,
    ) -> Result<Pages, MemoryError>
    where
        IntoPages: Into<Pages>,
    {
        let import = self.imported_memory(memory_index);
        let from = import.from.as_ref();
        from.grow(delta.into())
    }

    /// Returns the number of allocated wasm pages.
    pub(crate) fn memory_size(&self, memory_index: LocalMemoryIndex) -> Pages {
        self.memories
            .get(memory_index)
            .unwrap_or_else(|| panic!("no memory for index {}", memory_index.index()))
            .size()
    }

    /// Returns the number of allocated wasm pages in an imported memory.
    ///
    /// # Safety
    /// This and `imported_memory_grow` are currently unsafe because they
    /// dereference the memory import's pointers.
    pub(crate) unsafe fn imported_memory_size(&self, memory_index: MemoryIndex) -> Pages {
        let import = self.imported_memory(memory_index);
        let from = import.from.as_ref();
        from.size()
    }

    /// Grow table by the specified amount of elements.
    ///
    /// Returns `None` if table can't be grown by the specified amount
    /// of elements.
    pub(crate) fn table_grow(&self, table_index: LocalTableIndex, delta: u32) -> Option<u32> {
        let result = self
            .tables
            .get(table_index)
            .unwrap_or_else(|| panic!("no table for index {}", table_index.index()))
            .grow(delta);

        result
    }

    /// Get table element by index.
    fn table_get(
        &self,
        table_index: LocalTableIndex,
        index: u32,
    ) -> Option<VMCallerCheckedAnyfunc> {
        self.tables
            .get(table_index)
            .unwrap_or_else(|| panic!("no table for index {}", table_index.index()))
            .get(index)
    }

    /// Set table element by index.
    fn table_set(
        &self,
        table_index: LocalTableIndex,
        index: u32,
        val: VMCallerCheckedAnyfunc,
    ) -> Result<(), Trap> {
        self.tables
            .get(table_index)
            .unwrap_or_else(|| panic!("no table for index {}", table_index.index()))
            .set(index, val)
    }

    /// Get a `VMCallerCheckedAnyfunc` for the given `FunctionIndex`.
    fn get_caller_checked_anyfunc(&self, index: FunctionIndex) -> VMCallerCheckedAnyfunc {
        if index == FunctionIndex::reserved_value() {
            return VMCallerCheckedAnyfunc::default();
        }

        let sig = self.module.functions[index];
        let type_index = self.signature_id(sig);

        let (func_ptr, vmctx) = if let Some(def_index) = self.module.local_func_index(index) {
            (
                self.functions[def_index].0 as *const _,
                VMFunctionEnvironment {
                    vmctx: self.vmctx_ptr(),
                },
            )
        } else {
            let import = self.imported_function(index);
            (import.body, import.environment)
        };

        VMCallerCheckedAnyfunc {
            func_ptr,
            type_index,
            vmctx,
        }
    }

    /// The `table.init` operation: initializes a portion of a table with a
    /// passive element.
    ///
    /// # Errors
    ///
    /// Returns a `Trap` error when the range within the table is out of bounds
    /// or the range within the passive element is out of bounds.
    pub(crate) fn table_init(
        &self,
        table_index: TableIndex,
        elem_index: ElemIndex,
        dst: u32,
        src: u32,
        len: u32,
    ) -> Result<(), Trap> {
        // https://webassembly.github.io/bulk-memory-operations/core/exec/instructions.html#exec-table-init

        let table = self.get_table(table_index);
        let passive_elements = self.passive_elements.borrow();
        let elem = passive_elements
            .get(&elem_index)
            .map_or_else(|| -> &[VMCallerCheckedAnyfunc] { &[] }, |e| &**e);

        if src
            .checked_add(len)
            .map_or(true, |n| n as usize > elem.len())
            || dst.checked_add(len).map_or(true, |m| m > table.size())
        {
            return Err(Trap::new_from_runtime(TrapCode::TableAccessOutOfBounds));
        }

        for (dst, src) in (dst..dst + len).zip(src..src + len) {
            table
                .set(dst, elem[src as usize].clone())
                .expect("should never panic because we already did the bounds check above");
        }

        Ok(())
    }

    /// Drop an element.
    pub(crate) fn elem_drop(&self, elem_index: ElemIndex) {
        // https://webassembly.github.io/reference-types/core/exec/instructions.html#exec-elem-drop

        let mut passive_elements = self.passive_elements.borrow_mut();
        passive_elements.remove(&elem_index);
        // Note that we don't check that we actually removed an element because
        // dropping a non-passive element is a no-op (not a trap).
    }

    /// Do a `memory.copy` for a locally defined memory.
    ///
    /// # Errors
    ///
    /// Returns a `Trap` error when the source or destination ranges are out of
    /// bounds.
    pub(crate) fn local_memory_copy(
        &self,
        memory_index: LocalMemoryIndex,
        dst: u32,
        src: u32,
        len: u32,
    ) -> Result<(), Trap> {
        // https://webassembly.github.io/reference-types/core/exec/instructions.html#exec-memory-copy

        let memory = self.memory(memory_index);
        // The following memory copy is not synchronized and is not atomic:
        unsafe { memory.memory_copy(dst, src, len) }
    }

    /// Perform a `memory.copy` on an imported memory.
    pub(crate) fn imported_memory_copy(
        &self,
        memory_index: MemoryIndex,
        dst: u32,
        src: u32,
        len: u32,
    ) -> Result<(), Trap> {
        let import = self.imported_memory(memory_index);
        let memory = unsafe { import.definition.as_ref() };
        // The following memory copy is not synchronized and is not atomic:
        unsafe { memory.memory_copy(dst, src, len) }
    }

    /// Perform the `memory.fill` operation on a locally defined memory.
    ///
    /// # Errors
    ///
    /// Returns a `Trap` error if the memory range is out of bounds.
    pub(crate) fn local_memory_fill(
        &self,
        memory_index: LocalMemoryIndex,
        dst: u32,
        val: u32,
        len: u32,
    ) -> Result<(), Trap> {
        let memory = self.memory(memory_index);
        // The following memory fill is not synchronized and is not atomic:
        unsafe { memory.memory_fill(dst, val, len) }
    }

    /// Perform the `memory.fill` operation on an imported memory.
    ///
    /// # Errors
    ///
    /// Returns a `Trap` error if the memory range is out of bounds.
    pub(crate) fn imported_memory_fill(
        &self,
        memory_index: MemoryIndex,
        dst: u32,
        val: u32,
        len: u32,
    ) -> Result<(), Trap> {
        let import = self.imported_memory(memory_index);
        let memory = unsafe { import.definition.as_ref() };
        // The following memory fill is not synchronized and is not atomic:
        unsafe { memory.memory_fill(dst, val, len) }
    }

    /// Performs the `memory.init` operation.
    ///
    /// # Errors
    ///
    /// Returns a `Trap` error if the destination range is out of this module's
    /// memory's bounds or if the source range is outside the data segment's
    /// bounds.
    pub(crate) fn memory_init(
        &self,
        memory_index: MemoryIndex,
        data_index: DataIndex,
        dst: u32,
        src: u32,
        len: u32,
    ) -> Result<(), Trap> {
        // https://webassembly.github.io/bulk-memory-operations/core/exec/instructions.html#exec-memory-init

        let memory = self.get_memory(memory_index);
        let passive_data = self.passive_data.borrow();
        let data = passive_data
            .get(&data_index)
            .map_or(&[][..], |data| &**data);

        if src
            .checked_add(len)
            .map_or(true, |n| n as usize > data.len())
            || dst
                .checked_add(len)
                .map_or(true, |m| m > memory.current_length)
        {
            return Err(Trap::new_from_runtime(TrapCode::HeapAccessOutOfBounds));
        }

        let src_slice = &data[src as usize..(src + len) as usize];

        unsafe {
            let dst_start = memory.base.add(dst as usize);
            let dst_slice = slice::from_raw_parts_mut(dst_start, len as usize);
            dst_slice.copy_from_slice(src_slice);
        }

        Ok(())
    }

    /// Drop the given data segment, truncating its length to zero.
    pub(crate) fn data_drop(&self, data_index: DataIndex) {
        let mut passive_data = self.passive_data.borrow_mut();
        passive_data.remove(&data_index);
    }

    /// Get a table by index regardless of whether it is locally-defined or an
    /// imported, foreign table.
    pub(crate) fn get_table(&self, table_index: TableIndex) -> &dyn Table {
        if let Some(local_table_index) = self.module.local_table_index(table_index) {
            self.get_local_table(local_table_index)
        } else {
            self.get_foreign_table(table_index)
        }
    }

    /// Get a locally-defined table.
    pub(crate) fn get_local_table(&self, index: LocalTableIndex) -> &dyn Table {
        self.tables[index].as_ref()
    }

    /// Get an imported, foreign table.
    pub(crate) fn get_foreign_table(&self, index: TableIndex) -> &dyn Table {
        let import = self.imported_table(index);
        &*import.from
    }
}

/// An `InstanceAllocator` is responsible to allocate, to deallocate,
/// and to give access to an `Instance`, in such a way that `Instance`
/// is unique, can be shared, safely, across threads, without
/// duplicating the pointer in multiple locations. `InstanceAllocator`
/// must be the only “owner” of an `Instance`.
///
/// Consequently, one must not share `Instance` but
/// `InstanceAllocator`. It acts like an Atomically Reference Counted
/// to `Instance`. In short, `InstanceAllocator` is roughly a
/// simplified version of `std::sync::Arc`.
///
/// It is important to remind that `Instance` is dynamically-sized
/// based on `VMOffsets`: The `Instance.vmctx` field represents a
/// dynamically-sized array that extends beyond the nominal end of the
/// type. So in order to create an instance of it, we must:
///
/// 1. Define the correct layout for `Instance` (size and alignment),
/// 2. Allocate it properly.
///
/// The `InstanceAllocator::instance_layout` computes the correct
/// layout to represent the wanted `Instance`.
///
/// Then `InstanceAllocator::allocate_instance` will use this layout
/// to allocate an empty `Instance` properly. This allocation must be
/// freed with `InstanceAllocator::deallocate_instance` if and only if
/// it has been set correctly. The `Drop` implementation of
/// `InstanceAllocator` calls its `deallocate_instance` method without
/// checking if this property holds, only when `Self.strong` is equal
/// to 1.
///
/// Note for the curious reader: `InstanceHandle::allocate_instance`
/// and `InstanceHandle::new` will respectively allocate a proper
/// `Instance` and will fill it correctly.
///
/// A little bit of background: The initial goal was to be able to
/// shared an `Instance` between an `InstanceHandle` and the module
/// exports, so that one can drop a `InstanceHandle` but still being
/// able to use the exports properly.
///
/// This structure has a C representation because `Instance` is
/// dynamically-sized, and the `instance` field must be last.
#[derive(Debug)]
#[repr(C)]
pub struct InstanceAllocator {
    /// Number of `Self` in the nature. It increases when `Self` is
    /// cloned, and it decreases when `Self` is dropped.
    strong: Arc<atomic::AtomicUsize>,

    /// The layout of `Instance` (which can vary).
    instance_layout: Layout,

    /// The `Instance` itself. It must be the last field of
    /// `InstanceAllocator` since `Instance` is dyamically-sized.
    ///
    /// `Instance` must not be dropped manually by Rust, because it's
    /// allocated manually with `alloc` and a specific layout (Rust
    /// would be able to drop `Instance` itself but it will imply a
    /// memory leak because of `alloc`).
    ///
    /// No one in the code has a copy of the `Instance`'s
    /// pointer. `Self` is the only one.
    instance: NonNull<Instance>,
}

impl InstanceAllocator {
    /// A soft limit on the amount of references that may be made to an `InstanceAllocator`.
    ///
    /// Going above this limit will make the program to panic at exactly
    /// `MAX_REFCOUNT` references.
    const MAX_REFCOUNT: usize = std::usize::MAX - 1;

    /// Create a new `InstanceAllocator`. It allocates nothing. It
    /// fills nothing. The `Instance` must be already valid and
    /// filled. `self_ptr` and `self_layout` must be the pointer and
    /// the layout returned by `Self::allocate_self` used to build
    /// `Self`.
    ///
    /// # Safety
    ///
    /// `instance` must a non-null, non-dangling, properly aligned,
    /// and correctly initialized pointer to `Instance`. See
    /// `InstanceHandle::new` for an example of how to correctly use
    /// this API.
    unsafe fn new(instance: NonNull<Instance>, instance_layout: Layout) -> Self {
        Self {
            strong: Arc::new(atomic::AtomicUsize::new(1)),
            instance_layout,
            instance,
        }
    }

    /// Calculate the appropriate layout for `Instance`.
    fn instance_layout(offsets: &VMOffsets) -> Layout {
        let vmctx_size = usize::try_from(offsets.size_of_vmctx())
            .expect("Failed to convert the size of `vmctx` to a `usize`");

        let instance_vmctx_layout =
            Layout::array::<u8>(vmctx_size).expect("Failed to create a layout for `VMContext`");

        let (instance_layout, _offset) = Layout::new::<Instance>()
            .extend(instance_vmctx_layout)
            .expect("Failed to extend to `Instance` layout to include `VMContext`");

        instance_layout.pad_to_align()
    }

    /// Allocate `Instance` (it is an uninitialized pointer).
    ///
    /// `offsets` is used to compute the layout with `Self::instance_layout`.
    fn allocate_instance(offsets: &VMOffsets) -> (NonNull<Instance>, Layout) {
        let layout = Self::instance_layout(offsets);

        #[allow(clippy::cast_ptr_alignment)]
        let instance_ptr = unsafe { alloc::alloc(layout) as *mut Instance };

        let ptr = if let Some(ptr) = NonNull::new(instance_ptr) {
            ptr
        } else {
            alloc::handle_alloc_error(layout);
        };

        (ptr, layout)
    }

    /// Deallocate `Instance`.
    ///
    /// # Safety
    ///
    /// `Self.instance` must be correctly set and filled before being
    /// dropped and deallocated.
    unsafe fn deallocate_instance(&mut self) {
        let instance_ptr = self.instance.as_ptr();

        ptr::drop_in_place(instance_ptr);
        std::alloc::dealloc(instance_ptr as *mut u8, self.instance_layout);
    }

    /// Get the number of strong references pointing to this
    /// `InstanceAllocator`.
    pub fn strong_count(&self) -> usize {
        self.strong.load(atomic::Ordering::SeqCst)
    }

    /// Get a reference to the `Instance`.
    #[inline]
    pub(crate) fn as_ref<'a>(&'a self) -> &'a Instance {
        // SAFETY: The pointer is properly aligned, it is
        // “dereferencable”, it points to an initialized memory of
        // `Instance`, and the reference has the lifetime `'a`.
        unsafe { self.instance.as_ref() }
    }
}

/// TODO: Review this super carefully.
unsafe impl Send for InstanceAllocator {}
unsafe impl Sync for InstanceAllocator {}

impl Clone for InstanceAllocator {
    /// Makes a clone of `InstanceAllocator`.
    ///
    /// This creates another `InstanceAllocator` using the same
    /// `instance` pointer, increasing the strong reference count.
    #[inline]
    fn clone(&self) -> Self {
        // Using a relaxed ordering is alright here, as knowledge of
        // the original reference prevents other threads from
        // erroneously deleting the object.
        //
        // As explained in the [Boost documentation][1]:
        //
        // > Increasing the reference counter can always be done with
        // > `memory_order_relaxed`: New references to an object can
        // > only be formed from an existing reference, and passing an
        // > existing reference from one thread to another must already
        // > provide any required synchronization.
        //
        // [1]: https://www.boost.org/doc/libs/1_55_0/doc/html/atomic/usage_examples.html
        let old_size = self.strong.fetch_add(1, atomic::Ordering::Relaxed);

        // However we need to guard against massive refcounts in case
        // someone is `mem::forget`ing `InstanceAllocator`. If we
        // don't do this the count can overflow and users will
        // use-after free. We racily saturate to `isize::MAX` on the
        // assumption that there aren't ~2 billion threads
        // incrementing the reference count at once. This branch will
        // never be taken in any realistic program.
        //
        // We abort because such a program is incredibly degenerate,
        // and we don't care to support it.

        if old_size > Self::MAX_REFCOUNT {
            panic!("Too many references of `InstanceAllocator`");
        }

        Self {
            strong: self.strong.clone(),
            instance_layout: self.instance_layout,
            instance: self.instance.clone(),
        }
    }
}

impl PartialEq for InstanceAllocator {
    /// Two `InstanceAllocator` are equal if and only if
    /// `Self.instance` points to the same location.
    fn eq(&self, other: &Self) -> bool {
        self.instance == other.instance
    }
}

impl Drop for InstanceAllocator {
    /// Drop the `InstanceAllocator`.
    ///
    /// This will decrement the strong reference count. If it reaches
    /// 1, then the `Self.instance` will be deallocated with
    /// `Self::deallocate_instance`.
    fn drop(&mut self) {
        // Because `fetch_sub` is already atomic, we do not need to
        // synchronize with other thread.
        if self.strong.fetch_sub(1, atomic::Ordering::Release) != 1 {
            return;
        }

        // This fence is needed to prevent reordering of use of the data and
        // deletion of the data. Because it is marked `Release`, the decreasing
        // of the reference count synchronizes with this `Acquire` fence. This
        // means that use of the data happens before decreasing the reference
        // count, which happens before this fence, which happens before the
        // deletion of the data.
        //
        // As explained in the [Boost documentation][1]:
        //
        // > It is important to enforce any possible access to the object in one
        // > thread (through an existing reference) to *happen before* deleting
        // > the object in a different thread. This is achieved by a "release"
        // > operation after dropping a reference (any access to the object
        // > through this reference must obviously happened before), and an
        // > "acquire" operation before deleting the object.
        //
        // [1]: https://www.boost.org/doc/libs/1_55_0/doc/html/atomic/usage_examples.html
        atomic::fence(atomic::Ordering::Acquire);

        // Now we can deallocate the instance. Note that we don't
        // check the pointer to `Instance` is correctly initialized,
        // but the way `InstanceHandle` creates the
        // `InstanceAllocator` ensures that.
        unsafe { Self::deallocate_instance(self) };
    }
}

/// A handle holding an `InstanceAllocator`, which holds an `Instance`
/// of a WebAssembly module.
///
/// This is more or less a public facade of the private `Instance`,
/// providing useful higher-level API.
#[derive(Debug, PartialEq)]
pub struct InstanceHandle {
    /// The `InstanceAllocator`. See its documentation to learn more.
    instance: InstanceAllocator,
}

impl InstanceHandle {
    /// Allocates an instance for use with `InstanceHandle::new`.
    ///
    /// Returns the instance pointer and the [`VMOffsets`] that describe the
    /// memory buffer pointed to by the instance pointer.
    ///
    /// It should ideally return `NonNull<Instance>` rather than
    /// `NonNull<u8>`, however `Instance` is private, and we want to
    /// keep it private.
    pub fn allocate_instance(module: &ModuleInfo) -> (NonNull<u8>, VMOffsets) {
        let offsets = VMOffsets::new(mem::size_of::<*const u8>() as u8, module);
        let (instance_ptr, _instance_layout) = InstanceAllocator::allocate_instance(&offsets);

        (instance_ptr.cast(), offsets)
    }

    /// Create a new `InstanceHandle` pointing at a new `InstanceAllocator`.
    ///
    /// # Safety
    ///
    /// This method is not necessarily inherently unsafe to call, but in general
    /// the APIs of an `Instance` are quite unsafe and have not been really
    /// audited for safety that much. As a result the unsafety here on this
    /// method is a low-overhead way of saying “this is an extremely unsafe type
    /// to work with”.
    ///
    /// Extreme care must be taken when working with `InstanceHandle` and it's
    /// recommended to have relatively intimate knowledge of how it works
    /// internally if you'd like to do so. If possible it's recommended to use
    /// the `wasmer` crate API rather than this type since that is vetted for
    /// safety.
    ///
    /// However the following must be taken care of before calling this function:
    /// - `instance_ptr` must point to valid memory sufficiently large
    ///    for the `Instance`. `instance_ptr` will be owned by
    ///    `InstanceAllocator`, see `InstanceAllocator` to learn more.
    /// - The memory at `instance.tables_ptr()` must be initialized with data for
    ///   all the local tables.
    /// - The memory at `instance.memories_ptr()` must be initialized with data for
    ///   all the local memories.
    #[allow(clippy::too_many_arguments)]
    pub unsafe fn new(
        instance_ptr: NonNull<u8>,
        offsets: VMOffsets,
        module: Arc<ModuleInfo>,
        finished_functions: BoxedSlice<LocalFunctionIndex, FunctionBodyPtr>,
        finished_function_call_trampolines: BoxedSlice<SignatureIndex, VMTrampoline>,
        finished_memories: BoxedSlice<LocalMemoryIndex, Arc<dyn Memory>>,
        finished_tables: BoxedSlice<LocalTableIndex, Arc<dyn Table>>,
        finished_globals: BoxedSlice<LocalGlobalIndex, Arc<Global>>,
        imports: Imports,
        vmshared_signatures: BoxedSlice<SignatureIndex, VMSharedSignatureIndex>,
        host_state: Box<dyn Any>,
        import_initializers: ImportInitializerThunks,
    ) -> Result<Self, Trap> {
        // `NonNull<u8>` here actually means `NonNull<Instance>`. See
        // `Self::allocate_instance` to understand why.
        let instance_ptr: NonNull<Instance> = instance_ptr.cast();

        let vmctx_globals = finished_globals
            .values()
            .map(|m| m.vmglobal())
            .collect::<PrimaryMap<LocalGlobalIndex, _>>()
            .into_boxed_slice();
        let passive_data = RefCell::new(module.passive_data.clone());

        let handle = {
            let instance_layout = InstanceAllocator::instance_layout(&offsets);
            // Create the `Instance`. The unique, the One.
            let instance = Instance {
                module,
                offsets,
                memories: finished_memories,
                tables: finished_tables,
                globals: finished_globals,
                functions: finished_functions,
                function_call_trampolines: finished_function_call_trampolines,
                passive_elements: Default::default(),
                passive_data,
                host_state,
                signal_handler: Cell::new(None),
                import_initializers,
                vmctx: VMContext {},
            };

            // `instance` is moved at `instance_ptr`. This pointer has
            // been allocated by `Self::allocate_instance` (so by
            // `InstanceAllocator::allocate_instance`.
            ptr::write(instance_ptr.as_ptr(), instance);

            // Now `instance_ptr` is correctly initialized!

            // `instance_ptr` is passed to `InstanceAllocator`, which
            // makes it the only “owner” (it doesn't own the value,
            // it's just the semantics we define).
            //
            // SAFETY: `instance_ptr` fulfills all the requirement of
            // `InstanceAllocator::new`.
            let instance_allocator = InstanceAllocator::new(instance_ptr, instance_layout);

            Self {
                instance: instance_allocator,
            }
        };
        let instance = handle.instance().as_ref();

        ptr::copy(
            vmshared_signatures.values().as_slice().as_ptr(),
            instance.signature_ids_ptr() as *mut VMSharedSignatureIndex,
            vmshared_signatures.len(),
        );
        ptr::copy(
            imports.functions.values().as_slice().as_ptr(),
            instance.imported_functions_ptr() as *mut VMFunctionImport,
            imports.functions.len(),
        );
        ptr::copy(
            imports.tables.values().as_slice().as_ptr(),
            instance.imported_tables_ptr() as *mut VMTableImport,
            imports.tables.len(),
        );
        ptr::copy(
            imports.memories.values().as_slice().as_ptr(),
            instance.imported_memories_ptr() as *mut VMMemoryImport,
            imports.memories.len(),
        );
        ptr::copy(
            imports.globals.values().as_slice().as_ptr(),
            instance.imported_globals_ptr() as *mut VMGlobalImport,
            imports.globals.len(),
        );
        // these should already be set, add asserts here? for:
        // - instance.tables_ptr() as *mut VMTableDefinition
        // - instance.memories_ptr() as *mut VMMemoryDefinition
        ptr::copy(
            vmctx_globals.values().as_slice().as_ptr(),
            instance.globals_ptr() as *mut NonNull<VMGlobalDefinition>,
            vmctx_globals.len(),
        );
        ptr::write(
            instance.builtin_functions_ptr() as *mut VMBuiltinFunctionsArray,
            VMBuiltinFunctionsArray::initialized(),
        );

        // Ensure that our signal handlers are ready for action.
        init_traps();

        // Perform infallible initialization in this constructor, while fallible
        // initialization is deferred to the `initialize` method.
        initialize_passive_elements(instance);
        initialize_globals(instance);

        Ok(handle)
    }

    /// Return a reference to the contained `Instance`.
    pub(crate) fn instance(&self) -> &InstanceAllocator {
        &self.instance
    }

    /// Get the locations of where the local `VMMemoryDefinition`s should be stored.
    ///
    /// This function lets us create `Memory` objects on the host with backing
    /// memory in the VM.
    ///
    /// # Safety
    /// - `instance_ptr` must point to enough memory that all of the
    ///   offsets in `offsets` point to valid locations in memory,
    ///   i.e. `instance_ptr` must have been allocated by
    ///   `InstanceHandle::allocate_instance`.
    pub unsafe fn memory_definition_locations(
        instance_ptr: NonNull<u8>,
        offsets: &VMOffsets,
    ) -> Vec<NonNull<VMMemoryDefinition>> {
        // `NonNull<u8>` here actually means `NonNull<Instance>`. See
        // `Self::allocate_instance` to understand why.
        let instance_ptr: NonNull<Instance> = instance_ptr.cast();

        let num_memories = offsets.num_local_memories;
        let num_memories = usize::try_from(num_memories).unwrap();
        let mut out = Vec::with_capacity(num_memories);

        // We need to do some pointer arithmetic now. The unit is `u8`.
        let ptr = instance_ptr.cast::<u8>().as_ptr();

        //
        let base_ptr = ptr.add(mem::size_of::<Instance>());

        for i in 0..num_memories {
            let mem_offset = offsets.vmctx_vmmemory_definition(LocalMemoryIndex::new(i));
            let mem_offset = usize::try_from(mem_offset).unwrap();

            let new_ptr = NonNull::new_unchecked(base_ptr.add(mem_offset));

            out.push(new_ptr.cast());
        }

        out
    }

    /// Get the locations of where the `VMTableDefinition`s should be stored.
    ///
    /// This function lets us create `Table` objects on the host with backing
    /// memory in the VM.
    ///
    /// # Safety
    /// - `instance_ptr` must point to enough memory that all of the
    ///   offsets in `offsets` point to valid locations in memory,
    ///   i.e. `instance_ptr` must have been allocated by
    ///   `InstanceHandle::allocate_instance`.
    pub unsafe fn table_definition_locations(
        instance_ptr: NonNull<u8>,
        offsets: &VMOffsets,
    ) -> Vec<NonNull<VMTableDefinition>> {
        // `NonNull<u8>` here actually means `NonNull<Instance>`. See
        // `Self::allocate_instance` to understand why.
        let instance_ptr: NonNull<Instance> = instance_ptr.cast();

        let num_tables = offsets.num_local_tables;
        let num_tables = usize::try_from(num_tables).unwrap();
        let mut out = Vec::with_capacity(num_tables);

        // We need to do some pointer arithmetic now. The unit is `u8`.
        let ptr = instance_ptr.cast::<u8>().as_ptr();
        let base_ptr = ptr.add(std::mem::size_of::<Instance>());

        for i in 0..num_tables {
            let table_offset = offsets.vmctx_vmtable_definition(LocalTableIndex::new(i));
            let table_offset = usize::try_from(table_offset).unwrap();

            let new_ptr = NonNull::new_unchecked(base_ptr.add(table_offset));

            out.push(new_ptr.cast());
        }
        out
    }

    /// Finishes the instantiation process started by `Instance::new`.
    ///
    /// # Safety
    ///
    /// Only safe to call immediately after instantiation.
    pub unsafe fn finish_instantiation(
        &self,
        data_initializers: &[DataInitializer<'_>],
    ) -> Result<(), Trap> {
        let instance = self.instance().as_ref();
        check_table_init_bounds(instance)?;
        check_memory_init_bounds(instance, data_initializers)?;

        // Apply the initializers.
        initialize_tables(instance)?;
        initialize_memories(instance, data_initializers)?;

        // The WebAssembly spec specifies that the start function is
        // invoked automatically at instantiation time.
        instance.invoke_start_function()?;
        Ok(())
    }

    /// Return a reference to the vmctx used by compiled wasm code.
    pub fn vmctx(&self) -> &VMContext {
        self.instance().as_ref().vmctx()
    }

    /// Return a raw pointer to the vmctx used by compiled wasm code.
    pub fn vmctx_ptr(&self) -> *mut VMContext {
        self.instance().as_ref().vmctx_ptr()
    }

    /// Return a reference-counting pointer to a module.
    pub fn module(&self) -> &Arc<ModuleInfo> {
        self.instance().as_ref().module()
    }

    /// Return a reference to a module.
    pub fn module_ref(&self) -> &ModuleInfo {
        self.instance().as_ref().module_ref()
    }

    /// Lookup an export with the given name.
<<<<<<< HEAD
    pub fn lookup(&self, field: &str) -> Option<Export> {
        let export = self.module().exports.get(field)?;

        Some(self.lookup_by_declaration(&export))
    }

    /// Lookup an export with the given export declaration.
    pub fn lookup_by_declaration(&self, export: &ExportIndex) -> Export {
        let instance = self.instance().clone();
        let instance_ref = instance.as_ref();

        match export {
            ExportIndex::Function(index) => {
                let sig_index = &instance_ref.module.functions[*index];
                let (address, vmctx) =
                    if let Some(def_index) = instance_ref.module.local_func_index(*index) {
                        (
                            instance_ref.functions[def_index].0 as *const _,
                            VMFunctionEnvironment {
                                vmctx: instance_ref.vmctx_ptr(),
                            },
                        )
                    } else {
                        let import = instance_ref.imported_function(*index);
                        (import.body, import.environment)
                    };
                let call_trampoline = Some(instance_ref.function_call_trampolines[*sig_index]);
                let signature = instance_ref.module.signatures[*sig_index].clone();

                ExportFunction {
                    address,
                    // Any function received is already static at this point as:
                    // 1. All locally defined functions in the Wasm have a static signature.
                    // 2. All the imported functions are already static (because
                    //    they point to the trampolines rather than the dynamic addresses).
                    kind: VMFunctionKind::Static,
                    signature,
                    vmctx,
                    call_trampoline,
                    instance_allocator: Some(instance),
                }
                .into()
            }

            ExportIndex::Table(index) => {
                let from = if let Some(def_index) = instance_ref.module.local_table_index(*index) {
                    instance_ref.tables[def_index].clone()
                } else {
                    let import = instance_ref.imported_table(*index);
                    import.from.clone()
                };

                ExportTable {
                    from,
                    instance_allocator: Some(instance),
                }
                .into()
            }

            ExportIndex::Memory(index) => {
                let from = if let Some(def_index) = instance_ref.module.local_memory_index(*index) {
                    instance_ref.memories[def_index].clone()
                } else {
                    let import = instance_ref.imported_memory(*index);
                    import.from.clone()
                };

                ExportMemory {
                    from,
                    instance_allocator: Some(instance),
                }
                .into()
            }

            ExportIndex::Global(index) => {
                let from = {
                    if let Some(def_index) = instance_ref.module.local_global_index(*index) {
                        instance_ref.globals[def_index].clone()
                    } else {
                        let import = instance_ref.imported_global(*index);
                        import.from.clone()
                    }
                };

                ExportGlobal {
                    from,
                    instance_allocator: Some(instance),
                }
                .into()
            }
        }
=======
    pub fn lookup(&self, field: &str) -> Option<VMExport> {
        self.instance().lookup(field)
    }

    /// Lookup an export with the given export declaration.
    pub fn lookup_by_declaration(&self, export: &ExportIndex) -> VMExport {
        self.instance().lookup_by_declaration(export)
>>>>>>> 6041c031
    }

    /// Return an iterator over the exports of this instance.
    ///
    /// Specifically, it provides access to the key-value pairs, where the keys
    /// are export names, and the values are export declarations which can be
    /// resolved `lookup_by_declaration`.
    pub fn exports(&self) -> indexmap::map::Iter<String, ExportIndex> {
        self.module().exports.iter()
    }

    /// Return a reference to the custom state attached to this instance.
    pub fn host_state(&self) -> &dyn Any {
        self.instance().as_ref().host_state()
    }

    /// Return the memory index for the given `VMMemoryDefinition` in this instance.
    pub fn memory_index(&self, memory: &VMMemoryDefinition) -> LocalMemoryIndex {
        self.instance().as_ref().memory_index(memory)
    }

    /// Grow memory in this instance by the specified amount of pages.
    ///
    /// Returns `None` if memory can't be grown by the specified amount
    /// of pages.
    pub fn memory_grow<IntoPages>(
        &self,
        memory_index: LocalMemoryIndex,
        delta: IntoPages,
    ) -> Result<Pages, MemoryError>
    where
        IntoPages: Into<Pages>,
    {
        self.instance().as_ref().memory_grow(memory_index, delta)
    }

    /// Return the table index for the given `VMTableDefinition` in this instance.
    pub fn table_index(&self, table: &VMTableDefinition) -> LocalTableIndex {
        self.instance().as_ref().table_index(table)
    }

    /// Grow table in this instance by the specified amount of pages.
    ///
    /// Returns `None` if memory can't be grown by the specified amount
    /// of pages.
    pub fn table_grow(&self, table_index: LocalTableIndex, delta: u32) -> Option<u32> {
        self.instance().as_ref().table_grow(table_index, delta)
    }

    /// Get table element reference.
    ///
    /// Returns `None` if index is out of bounds.
    pub fn table_get(
        &self,
        table_index: LocalTableIndex,
        index: u32,
    ) -> Option<VMCallerCheckedAnyfunc> {
        self.instance().as_ref().table_get(table_index, index)
    }

    /// Set table element reference.
    ///
    /// Returns an error if the index is out of bounds
    pub fn table_set(
        &self,
        table_index: LocalTableIndex,
        index: u32,
        val: VMCallerCheckedAnyfunc,
    ) -> Result<(), Trap> {
        self.instance().as_ref().table_set(table_index, index, val)
    }

    /// Get a table defined locally within this module.
    pub fn get_local_table(&self, index: LocalTableIndex) -> &dyn Table {
        self.instance().as_ref().get_local_table(index)
    }
}

cfg_if::cfg_if! {
    if #[cfg(unix)] {
        pub type SignalHandler = dyn Fn(libc::c_int, *const libc::siginfo_t, *const libc::c_void) -> bool;

<<<<<<< HEAD
        impl InstanceHandle {
            /// Set a custom signal handler
            pub fn set_signal_handler<H>(&self, handler: H)
            where
                H: 'static + Fn(libc::c_int, *const libc::siginfo_t, *const libc::c_void) -> bool,
            {
                self.instance().as_ref().signal_handler.set(Some(Box::new(handler)));
            }
        }
    } else if #[cfg(target_os = "windows")] {
        pub type SignalHandler = dyn Fn(winapi::um::winnt::PEXCEPTION_POINTERS) -> bool;
=======
    /// Initializes the host environments.
    ///
    /// # Safety
    /// - This function must be called with the correct `Err` type parameter: the error type is not
    ///   visible to code in `wasmer_vm`, so it's the caller's responsibility to ensure these
    ///   functions are called with the correct type.
    /// - `instance_ptr` must point to a valid `wasmer::Instance`.
    pub unsafe fn initialize_host_envs<Err: Sized>(
        &mut self,
        instance_ptr: *const std::ffi::c_void,
    ) -> Result<(), Err> {
        use std::ffi;
        let instance = &mut *self.instance;
        for (func, env) in instance.import_initializers.drain(..) {
            if let Some(ref f) = func {
                // transmute our function pointer into one with the correct error type
                let f = std::mem::transmute::<
                    &ImportInitializerFuncPtr,
                    &fn(*mut ffi::c_void, *const ffi::c_void) -> Result<(), Err>,
                >(f);
                f(env, instance_ptr)?;
            }
        }
        // free memory now that it's empty.
        instance.import_initializers.shrink_to_fit();
        Ok(())
    }

    /// Deallocates memory associated with this instance.
    ///
    /// # Safety
    ///
    /// This is unsafe because there might be other handles to this
    /// `InstanceHandle` elsewhere, and there's nothing preventing
    /// usage of this handle after this function is called.
    pub unsafe fn dealloc(&self) {
        let instance = self.instance();
        let layout = Instance::alloc_layout(&instance.offsets);
        ptr::drop_in_place(self.instance);
        alloc::dealloc(self.instance.cast(), layout);
    }
}
>>>>>>> 6041c031

        impl InstanceHandle {
            /// Set a custom signal handler
            pub fn set_signal_handler<H>(&self, handler: H)
            where
                H: 'static + Fn(winapi::um::winnt::PEXCEPTION_POINTERS) -> bool,
            {
                self.instance().as_ref().signal_handler.set(Some(Box::new(handler)));
            }
        }
    }
}

fn check_table_init_bounds(instance: &Instance) -> Result<(), Trap> {
    let module = Arc::clone(&instance.module);
    for init in &module.table_initializers {
        let start = get_table_init_start(init, instance);
        let table = instance.get_table(init.table_index);

        let size = usize::try_from(table.size()).unwrap();
        if size < start + init.elements.len() {
            return Err(Trap::new_from_runtime(TrapCode::TableSetterOutOfBounds));
        }
    }

    Ok(())
}

/// Compute the offset for a memory data initializer.
fn get_memory_init_start(init: &DataInitializer<'_>, instance: &Instance) -> usize {
    let mut start = init.location.offset;

    if let Some(base) = init.location.base {
        let val = unsafe {
            if let Some(def_index) = instance.module.local_global_index(base) {
                instance.global(def_index).to_u32()
            } else {
                instance.imported_global(base).definition.as_ref().to_u32()
            }
        };
        start += usize::try_from(val).unwrap();
    }

    start
}

#[allow(clippy::mut_from_ref)]
/// Return a byte-slice view of a memory's data.
unsafe fn get_memory_slice<'instance>(
    init: &DataInitializer<'_>,
    instance: &'instance Instance,
) -> &'instance mut [u8] {
    let memory = if let Some(local_memory_index) = instance
        .module
        .local_memory_index(init.location.memory_index)
    {
        instance.memory(local_memory_index)
    } else {
        let import = instance.imported_memory(init.location.memory_index);
        *import.definition.as_ref()
    };
    slice::from_raw_parts_mut(memory.base, memory.current_length.try_into().unwrap())
}

fn check_memory_init_bounds(
    instance: &Instance,
    data_initializers: &[DataInitializer<'_>],
) -> Result<(), Trap> {
    for init in data_initializers {
        let start = get_memory_init_start(init, instance);
        unsafe {
            let mem_slice = get_memory_slice(init, instance);
            if mem_slice.get_mut(start..start + init.data.len()).is_none() {
                return Err(Trap::new_from_runtime(TrapCode::HeapSetterOutOfBounds));
            }
        }
    }

    Ok(())
}

/// Compute the offset for a table element initializer.
fn get_table_init_start(init: &TableInitializer, instance: &Instance) -> usize {
    let mut start = init.offset;

    if let Some(base) = init.base {
        let val = unsafe {
            if let Some(def_index) = instance.module.local_global_index(base) {
                instance.global(def_index).to_u32()
            } else {
                instance.imported_global(base).definition.as_ref().to_u32()
            }
        };
        start += usize::try_from(val).unwrap();
    }

    start
}

/// Initialize the table memory from the provided initializers.
fn initialize_tables(instance: &Instance) -> Result<(), Trap> {
    let module = Arc::clone(&instance.module);
    for init in &module.table_initializers {
        let start = get_table_init_start(init, instance);
        let table = instance.get_table(init.table_index);

        if start
            .checked_add(init.elements.len())
            .map_or(true, |end| end > table.size() as usize)
        {
            return Err(Trap::new_from_runtime(TrapCode::TableAccessOutOfBounds));
        }

        for (i, func_idx) in init.elements.iter().enumerate() {
            let anyfunc = instance.get_caller_checked_anyfunc(*func_idx);
            table
                .set(u32::try_from(start + i).unwrap(), anyfunc)
                .unwrap();
        }
    }

    Ok(())
}

/// Initialize the `Instance::passive_elements` map by resolving the
/// `ModuleInfo::passive_elements`'s `FunctionIndex`s into `VMCallerCheckedAnyfunc`s for
/// this instance.
fn initialize_passive_elements(instance: &Instance) {
    let mut passive_elements = instance.passive_elements.borrow_mut();
    debug_assert!(
        passive_elements.is_empty(),
        "should only be called once, at initialization time"
    );

    passive_elements.extend(
        instance
            .module
            .passive_elements
            .iter()
            .filter(|(_, segments)| !segments.is_empty())
            .map(|(idx, segments)| {
                (
                    *idx,
                    segments
                        .iter()
                        .map(|s| instance.get_caller_checked_anyfunc(*s))
                        .collect(),
                )
            }),
    );
}

/// Initialize the table memory from the provided initializers.
fn initialize_memories(
    instance: &Instance,
    data_initializers: &[DataInitializer<'_>],
) -> Result<(), Trap> {
    for init in data_initializers {
        let memory = instance.get_memory(init.location.memory_index);

        let start = get_memory_init_start(init, instance);
        if start
            .checked_add(init.data.len())
            .map_or(true, |end| end > memory.current_length.try_into().unwrap())
        {
            return Err(Trap::new_from_runtime(TrapCode::HeapAccessOutOfBounds));
        }

        unsafe {
            let mem_slice = get_memory_slice(init, instance);
            let end = start + init.data.len();
            let to_init = &mut mem_slice[start..end];
            to_init.copy_from_slice(init.data);
        }
    }

    Ok(())
}

fn initialize_globals(instance: &Instance) {
    let module = Arc::clone(&instance.module);
    for (index, initializer) in module.global_initializers.iter() {
        unsafe {
            let to = instance.global_ptr(index).as_ptr();
            match initializer {
                GlobalInit::I32Const(x) => *(*to).as_i32_mut() = *x,
                GlobalInit::I64Const(x) => *(*to).as_i64_mut() = *x,
                GlobalInit::F32Const(x) => *(*to).as_f32_mut() = *x,
                GlobalInit::F64Const(x) => *(*to).as_f64_mut() = *x,
                GlobalInit::V128Const(x) => *(*to).as_bytes_mut() = *x.bytes(),
                GlobalInit::GetGlobal(x) => {
                    let from: VMGlobalDefinition =
                        if let Some(def_x) = module.local_global_index(*x) {
                            instance.global(def_x)
                        } else {
                            instance.imported_global(*x).definition.as_ref().clone()
                        };
                    *to = from;
                }
                GlobalInit::RefNullConst | GlobalInit::RefFunc(_) => unimplemented!(),
            }
        }
    }
}<|MERGE_RESOLUTION|>--- conflicted
+++ resolved
@@ -1,20 +1,13 @@
 // This file contains code from external sources.
 // Attributions: https://github.com/wasmerio/wasmer/blob/master/ATTRIBUTIONS.md
 
-<<<<<<< HEAD
 //! An `Instance` contains all the runtime state used by execution of
 //! a WebAssembly module (except its callstack and register state). An
 //! `InstanceAllocator` is a wrapper around `Instance` that manages
 //! how it is allocated and deallocated. An `InstanceHandle` is a
 //! wrapper around an `InstanceAllocator`.
 
-use crate::export::Export;
-=======
-//! An `Instance` contains all the runtime state used by execution of a
-//! wasm module (except its callstack and register state). An
-//! `InstanceHandle` is a reference-counting handle for an `Instance`.
 use crate::export::VMExport;
->>>>>>> 6041c031
 use crate::global::Global;
 use crate::imports::Imports;
 use crate::memory::{Memory, MemoryError};
@@ -35,6 +28,7 @@
 use std::cell::{Cell, RefCell};
 use std::collections::HashMap;
 use std::convert::{TryFrom, TryInto};
+use std::ffi;
 use std::fmt;
 use std::ptr::NonNull;
 use std::sync::{atomic, Arc};
@@ -46,36 +40,6 @@
     SignatureIndex, TableIndex, TableInitializer,
 };
 
-<<<<<<< HEAD
-=======
-cfg_if::cfg_if! {
-    if #[cfg(unix)] {
-        pub type SignalHandler = dyn Fn(libc::c_int, *const libc::siginfo_t, *const libc::c_void) -> bool;
-
-        impl InstanceHandle {
-            /// Set a custom signal handler
-            pub fn set_signal_handler<H>(&self, handler: H)
-            where
-                H: 'static + Fn(libc::c_int, *const libc::siginfo_t, *const libc::c_void) -> bool,
-            {
-                self.instance().signal_handler.set(Some(Box::new(handler)));
-            }
-        }
-    } else if #[cfg(target_os = "windows")] {
-        pub type SignalHandler = dyn Fn(winapi::um::winnt::PEXCEPTION_POINTERS) -> bool;
-
-        impl InstanceHandle {
-            /// Set a custom signal handler
-            pub fn set_signal_handler<H>(&self, handler: H)
-            where
-                H: 'static + Fn(winapi::um::winnt::PEXCEPTION_POINTERS) -> bool,
-            {
-                self.instance().signal_handler.set(Some(Box::new(handler)));
-            }
-        }
-    }
-}
-
 /// The function pointer to call with data and an [`Instance`] pointer to
 /// finish initializing the host env.
 pub type ImportInitializerFuncPtr =
@@ -86,7 +50,6 @@
 pub(crate) type ImportInitializerThunks =
     Vec<(Option<ImportInitializerFuncPtr>, *mut std::ffi::c_void)>;
 
->>>>>>> 6041c031
 /// A WebAssembly instance.
 ///
 /// The type is dynamically-sized. Indeed, the `vmctx` field can
@@ -131,23 +94,18 @@
     /// Handler run when `SIGBUS`, `SIGFPE`, `SIGILL`, or `SIGSEGV` are caught by the instance thread.
     pub(crate) signal_handler: Cell<Option<Box<SignalHandler>>>,
 
-<<<<<<< HEAD
+    /// Functions to initialize the host environments in the imports
+    /// and pointers to the environments. These function pointers all
+    /// come from `WasmerEnv::init_with_instance`.
+    ///
+    /// TODO: Be sure to test with serialize/deserialize and imported
+    /// functions from other Wasm modules.
+    import_initializers: ImportInitializerThunks,
+
     /// Additional context used by compiled WebAssembly code. This
     /// field is last, and represents a dynamically-sized array that
     /// extends beyond the nominal end of the struct (similar to a
     /// flexible array member).
-=======
-    /// Functions to initialize the host environments in the imports and pointers
-    /// to the environments.
-    /// These function pointers all come from `WasmerEnv::init_with_instance`.
-    ///
-    /// TODO:
-    /// Be sure to test with serialize/deserialize and imported functions from other Wasm modules.
-    import_initializers: ImportInitializerThunks,
-    /// Additional context used by compiled wasm code. This field is last, and
-    /// represents a dynamically-sized array that extends beyond the nominal
-    /// end of the struct (similar to a flexible array member).
->>>>>>> 6041c031
     vmctx: VMContext,
 }
 
@@ -337,96 +295,6 @@
         self.vmctx() as *const VMContext as *mut VMContext
     }
 
-<<<<<<< HEAD
-=======
-    /// Lookup an export with the given name.
-    pub fn lookup(&self, field: &str) -> Option<VMExport> {
-        let export = self.module.exports.get(field)?;
-
-        Some(self.lookup_by_declaration(&export))
-    }
-
-    /// Lookup an export with the given export declaration.
-    // TODO: maybe EngineExport
-    pub fn lookup_by_declaration(&self, export: &ExportIndex) -> VMExport {
-        match export {
-            ExportIndex::Function(index) => {
-                let sig_index = &self.module.functions[*index];
-                let (address, vmctx, _function_ptr) =
-                    if let Some(def_index) = self.module.local_func_index(*index) {
-                        (
-                            self.functions[def_index].0 as *const _,
-                            VMFunctionEnvironment {
-                                vmctx: self.vmctx_ptr(),
-                            },
-                            None,
-                        )
-                    } else {
-                        let import = self.imported_function(*index);
-                        let initializer = self.imported_function_env_initializer(*index);
-                        (import.body, import.environment, initializer)
-                    };
-                let call_trampoline = Some(self.function_call_trampolines[*sig_index]);
-                let signature = self.module.signatures[*sig_index].clone();
-                /*EngineExportFunction {
-                function_ptr,
-                function: */
-                VMExportFunction {
-                    address,
-                    // Any function received is already static at this point as:
-                    // 1. All locally defined functions in the Wasm have a static signature.
-                    // 2. All the imported functions are already static (because
-                    //    they point to the trampolines rather than the dynamic addresses).
-                    kind: VMFunctionKind::Static,
-                    signature,
-                    vmctx,
-                    call_trampoline,
-                }
-                //}
-                .into()
-            }
-            ExportIndex::Table(index) => {
-                let from = if let Some(def_index) = self.module.local_table_index(*index) {
-                    self.tables[def_index].clone()
-                } else {
-                    let import = self.imported_table(*index);
-                    import.from.clone()
-                };
-                VMExportTable { from }.into()
-            }
-            ExportIndex::Memory(index) => {
-                let from = if let Some(def_index) = self.module.local_memory_index(*index) {
-                    self.memories[def_index].clone()
-                } else {
-                    let import = self.imported_memory(*index);
-                    import.from.clone()
-                };
-                VMExportMemory { from }.into()
-            }
-            ExportIndex::Global(index) => {
-                let from = {
-                    if let Some(def_index) = self.module.local_global_index(*index) {
-                        self.globals[def_index].clone()
-                    } else {
-                        let import = self.imported_global(*index);
-                        import.from.clone()
-                    }
-                };
-                VMExportGlobal { from }.into()
-            }
-        }
-    }
-
-    /// Return an iterator over the exports of this instance.
-    ///
-    /// Specifically, it provides access to the key-value pairs, where the keys
-    /// are export names, and the values are export declarations which can be
-    /// resolved `lookup_by_declaration`.
-    pub fn exports(&self) -> indexmap::map::Iter<String, ExportIndex> {
-        self.module.exports.iter()
-    }
-
->>>>>>> 6041c031
     /// Return a reference to the custom state attached to this instance.
     #[inline]
     pub fn host_state(&self) -> &dyn Any {
@@ -971,6 +839,11 @@
         // `Instance`, and the reference has the lifetime `'a`.
         unsafe { self.instance.as_ref() }
     }
+
+    #[inline]
+    unsafe fn as_mut<'a>(&'a mut self) -> &'a mut Instance {
+        self.instance.as_mut()
+    }
 }
 
 /// TODO: Review this super carefully.
@@ -1265,8 +1138,6 @@
 
         // We need to do some pointer arithmetic now. The unit is `u8`.
         let ptr = instance_ptr.cast::<u8>().as_ptr();
-
-        //
         let base_ptr = ptr.add(mem::size_of::<Instance>());
 
         for i in 0..num_memories {
@@ -1362,37 +1233,39 @@
     }
 
     /// Lookup an export with the given name.
-<<<<<<< HEAD
-    pub fn lookup(&self, field: &str) -> Option<Export> {
-        let export = self.module().exports.get(field)?;
+    pub fn lookup(&self, field: &str) -> Option<VMExport> {
+        let export = self.module_ref().exports.get(field)?;
 
         Some(self.lookup_by_declaration(&export))
     }
 
     /// Lookup an export with the given export declaration.
-    pub fn lookup_by_declaration(&self, export: &ExportIndex) -> Export {
+    // TODO: maybe EngineExport
+    pub fn lookup_by_declaration(&self, export: &ExportIndex) -> VMExport {
         let instance = self.instance().clone();
         let instance_ref = instance.as_ref();
 
         match export {
             ExportIndex::Function(index) => {
                 let sig_index = &instance_ref.module.functions[*index];
-                let (address, vmctx) =
+                let (address, vmctx, _function_ptr) =
                     if let Some(def_index) = instance_ref.module.local_func_index(*index) {
                         (
                             instance_ref.functions[def_index].0 as *const _,
                             VMFunctionEnvironment {
                                 vmctx: instance_ref.vmctx_ptr(),
                             },
+                            None,
                         )
                     } else {
                         let import = instance_ref.imported_function(*index);
-                        (import.body, import.environment)
+                        let initializer = instance_ref.imported_function_env_initializer(*index);
+                        (import.body, import.environment, initializer)
                     };
                 let call_trampoline = Some(instance_ref.function_call_trampolines[*sig_index]);
                 let signature = instance_ref.module.signatures[*sig_index].clone();
 
-                ExportFunction {
+                VMExportFunction {
                     address,
                     // Any function received is already static at this point as:
                     // 1. All locally defined functions in the Wasm have a static signature.
@@ -1406,7 +1279,6 @@
                 }
                 .into()
             }
-
             ExportIndex::Table(index) => {
                 let from = if let Some(def_index) = instance_ref.module.local_table_index(*index) {
                     instance_ref.tables[def_index].clone()
@@ -1414,14 +1286,12 @@
                     let import = instance_ref.imported_table(*index);
                     import.from.clone()
                 };
-
-                ExportTable {
+                VMExportTable {
                     from,
                     instance_allocator: Some(instance),
                 }
                 .into()
             }
-
             ExportIndex::Memory(index) => {
                 let from = if let Some(def_index) = instance_ref.module.local_memory_index(*index) {
                     instance_ref.memories[def_index].clone()
@@ -1429,14 +1299,12 @@
                     let import = instance_ref.imported_memory(*index);
                     import.from.clone()
                 };
-
-                ExportMemory {
+                VMExportMemory {
                     from,
                     instance_allocator: Some(instance),
                 }
                 .into()
             }
-
             ExportIndex::Global(index) => {
                 let from = {
                     if let Some(def_index) = instance_ref.module.local_global_index(*index) {
@@ -1446,23 +1314,13 @@
                         import.from.clone()
                     }
                 };
-
-                ExportGlobal {
+                VMExportGlobal {
                     from,
                     instance_allocator: Some(instance),
                 }
                 .into()
             }
         }
-=======
-    pub fn lookup(&self, field: &str) -> Option<VMExport> {
-        self.instance().lookup(field)
-    }
-
-    /// Lookup an export with the given export declaration.
-    pub fn lookup_by_declaration(&self, export: &ExportIndex) -> VMExport {
-        self.instance().lookup_by_declaration(export)
->>>>>>> 6041c031
     }
 
     /// Return an iterator over the exports of this instance.
@@ -1539,25 +1397,7 @@
     pub fn get_local_table(&self, index: LocalTableIndex) -> &dyn Table {
         self.instance().as_ref().get_local_table(index)
     }
-}
-
-cfg_if::cfg_if! {
-    if #[cfg(unix)] {
-        pub type SignalHandler = dyn Fn(libc::c_int, *const libc::siginfo_t, *const libc::c_void) -> bool;
-
-<<<<<<< HEAD
-        impl InstanceHandle {
-            /// Set a custom signal handler
-            pub fn set_signal_handler<H>(&self, handler: H)
-            where
-                H: 'static + Fn(libc::c_int, *const libc::siginfo_t, *const libc::c_void) -> bool,
-            {
-                self.instance().as_ref().signal_handler.set(Some(Box::new(handler)));
-            }
-        }
-    } else if #[cfg(target_os = "windows")] {
-        pub type SignalHandler = dyn Fn(winapi::um::winnt::PEXCEPTION_POINTERS) -> bool;
-=======
+
     /// Initializes the host environments.
     ///
     /// # Safety
@@ -1569,12 +1409,12 @@
         &mut self,
         instance_ptr: *const std::ffi::c_void,
     ) -> Result<(), Err> {
-        use std::ffi;
-        let instance = &mut *self.instance;
-        for (func, env) in instance.import_initializers.drain(..) {
+        let instance_ref = self.instance.as_mut();
+
+        for (func, env) in instance_ref.import_initializers.drain(..) {
             if let Some(ref f) = func {
                 // transmute our function pointer into one with the correct error type
-                let f = std::mem::transmute::<
+                let f = mem::transmute::<
                     &ImportInitializerFuncPtr,
                     &fn(*mut ffi::c_void, *const ffi::c_void) -> Result<(), Err>,
                 >(f);
@@ -1582,25 +1422,27 @@
             }
         }
         // free memory now that it's empty.
-        instance.import_initializers.shrink_to_fit();
+        instance_ref.import_initializers.shrink_to_fit();
+
         Ok(())
     }
-
-    /// Deallocates memory associated with this instance.
-    ///
-    /// # Safety
-    ///
-    /// This is unsafe because there might be other handles to this
-    /// `InstanceHandle` elsewhere, and there's nothing preventing
-    /// usage of this handle after this function is called.
-    pub unsafe fn dealloc(&self) {
-        let instance = self.instance();
-        let layout = Instance::alloc_layout(&instance.offsets);
-        ptr::drop_in_place(self.instance);
-        alloc::dealloc(self.instance.cast(), layout);
-    }
-}
->>>>>>> 6041c031
+}
+
+cfg_if::cfg_if! {
+    if #[cfg(unix)] {
+        pub type SignalHandler = dyn Fn(libc::c_int, *const libc::siginfo_t, *const libc::c_void) -> bool;
+
+        impl InstanceHandle {
+            /// Set a custom signal handler
+            pub fn set_signal_handler<H>(&self, handler: H)
+            where
+                H: 'static + Fn(libc::c_int, *const libc::siginfo_t, *const libc::c_void) -> bool,
+            {
+                self.instance().as_ref().signal_handler.set(Some(Box::new(handler)));
+            }
+        }
+    } else if #[cfg(target_os = "windows")] {
+        pub type SignalHandler = dyn Fn(winapi::um::winnt::PEXCEPTION_POINTERS) -> bool;
 
         impl InstanceHandle {
             /// Set a custom signal handler
