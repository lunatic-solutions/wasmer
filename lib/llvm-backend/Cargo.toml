[package]
name = "wasmer-llvm-backend"
<<<<<<< HEAD
version = "0.16.2"
description = "Wasmer runtime LLVM compiler backend"
=======
version = "0.17.0"
>>>>>>> 80d9935a
license = "MIT"
authors = ["The Wasmer Engineering Team <engineering@wasmer.io>"]
repository = "https://github.com/wasmerio/wasmer"
keywords = ["wasm", "webassembly", "compiler", "JIT", "llvm"]
categories = ["wasm"]
edition = "2018"
readme = "README.md"

[dependencies]
wasmer-runtime-core = { path = "../runtime-core", version = "0.17.0", features = ["generate-debug-information-no-export-symbols"] }
wasmparser = "0.51.3"
smallvec = "1"
goblin = "0.1"
libc = "0.2.60"
byteorder = "1"

[target.'cfg(target_arch = "x86_64")'.dependencies.inkwell]
version = "0.1.0-llvm8sample"
default-features = false
features = ["llvm8-0", "target-x86"]

[target.'cfg(target_arch = "aarch64")'.dependencies.inkwell]
version = "0.1.0-llvm8sample"
default-features = false
features = ["llvm8-0", "target-aarch64"]

[target.'cfg(unix)'.dependencies]
nix = "0.15"

[target.'cfg(windows)'.dependencies]
winapi = { version = "0.3", features = ["memoryapi"] }

[build-dependencies]
cc = "1.0"
lazy_static = "1.4"
regex = "1.2"
semver = "0.9"
rustc_version = "0.2"

[dev-dependencies]
wabt = "0.9.1"

[features]
test = []<|MERGE_RESOLUTION|>--- conflicted
+++ resolved
@@ -1,11 +1,7 @@
 [package]
 name = "wasmer-llvm-backend"
-<<<<<<< HEAD
-version = "0.16.2"
+version = "0.17.0"
 description = "Wasmer runtime LLVM compiler backend"
-=======
-version = "0.17.0"
->>>>>>> 80d9935a
 license = "MIT"
 authors = ["The Wasmer Engineering Team <engineering@wasmer.io>"]
 repository = "https://github.com/wasmerio/wasmer"
